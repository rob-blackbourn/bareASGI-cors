<?xml version="1.0" encoding="UTF-8"?>
<project version="4">
  <component name="ChangeListManager">
    <list default="true" id="99e571a9-338a-4a04-ae5a-7b1257643c0b" name="Default Changelist" comment="">
<<<<<<< HEAD
      <change beforePath="$PROJECT_DIR$/.idea/bareasgi_cors.iml" beforeDir="false" afterPath="$PROJECT_DIR$/.idea/bareasgi_cors.iml" afterDir="false" />
      <change beforePath="$PROJECT_DIR$/.idea/misc.xml" beforeDir="false" afterPath="$PROJECT_DIR$/.idea/misc.xml" afterDir="false" />
      <change beforePath="$PROJECT_DIR$/.idea/workspace.xml" beforeDir="false" afterPath="$PROJECT_DIR$/.idea/workspace.xml" afterDir="false" />
=======
      <change beforePath="$PROJECT_DIR$/src/bareasgi_cors/__init__.py" beforeDir="false" afterPath="$PROJECT_DIR$/src/bareasgi_cors/__init__.py" afterDir="false" />
>>>>>>> a8452d67
    </list>
    <option name="EXCLUDED_CONVERTED_TO_IGNORED" value="true" />
    <option name="SHOW_DIALOG" value="false" />
    <option name="HIGHLIGHT_CONFLICTS" value="true" />
    <option name="HIGHLIGHT_NON_ACTIVE_CHANGELIST" value="false" />
    <option name="LAST_RESOLUTION" value="IGNORE" />
  </component>
  <component name="FileEditorManager">
    <leaf>
      <file pinned="false" current-in-tab="false">
<<<<<<< HEAD
        <entry file="file://$PROJECT_DIR$/requirements_doc.txt">
          <provider selected="true" editor-type-id="text-editor">
            <state relative-caret-position="57">
              <caret line="3" selection-start-line="3" selection-end-line="3" />
=======
        <entry file="file://$PROJECT_DIR$/src/bareasgi_cors/cors_provider.py">
          <provider selected="true" editor-type-id="text-editor">
            <state relative-caret-position="512">
              <caret line="201" column="22" lean-forward="true" selection-start-line="201" selection-start-column="22" selection-end-line="201" selection-end-column="22" />
              <folding>
                <element signature="e#0#55#0" expanded="true" />
              </folding>
>>>>>>> a8452d67
            </state>
          </provider>
        </entry>
      </file>
<<<<<<< HEAD
      <file pinned="false" current-in-tab="false">
        <entry file="file://$PROJECT_DIR$/docs/make.bat">
=======
      <file pinned="false" current-in-tab="true">
        <entry file="file://$PROJECT_DIR$/src/bareasgi_cors/__init__.py">
>>>>>>> a8452d67
          <provider selected="true" editor-type-id="text-editor">
            <state relative-caret-position="203">
              <caret line="11" column="28" selection-start-line="11" selection-start-column="28" selection-end-line="11" selection-end-column="28" />
            </state>
          </provider>
        </entry>
      </file>
      <file pinned="false" current-in-tab="false">
<<<<<<< HEAD
        <entry file="file://$PROJECT_DIR$/docs/Makefile">
          <provider selected="true" editor-type-id="text-editor">
            <state relative-caret-position="114">
              <caret line="6" column="24" selection-start-line="6" selection-start-column="16" selection-end-line="6" selection-end-column="24" />
            </state>
          </provider>
        </entry>
      </file>
      <file pinned="false" current-in-tab="true">
        <entry file="file://$PROJECT_DIR$/docs/index.rst">
          <provider selected="true" editor-type-id="restructured-text-editor" />
        </entry>
      </file>
      <file pinned="false" current-in-tab="false">
        <entry file="file://$PROJECT_DIR$/docs/api.rst">
          <provider selected="true" editor-type-id="restructured-text-editor" />
        </entry>
      </file>
      <file pinned="false" current-in-tab="false">
        <entry file="file://$PROJECT_DIR$/docs/conf.py">
          <provider selected="true" editor-type-id="text-editor">
            <state relative-caret-position="239">
              <caret line="179" column="27" selection-start-line="179" selection-start-column="27" selection-end-line="179" selection-end-column="27" />
            </state>
          </provider>
        </entry>
      </file>
      <file pinned="false" current-in-tab="false">
        <entry file="file://$PROJECT_DIR$/README.md">
          <provider selected="true" editor-type-id="split-provider[text-editor;markdown-preview-editor]">
            <state split_layout="SPLIT">
              <first_editor relative-caret-position="57">
                <caret line="3" selection-start-line="2" selection-end-line="3" />
              </first_editor>
              <second_editor />
=======
        <entry file="file://$PROJECT_DIR$/examples/web_server.py">
          <provider selected="true" editor-type-id="text-editor">
            <state relative-caret-position="165">
              <caret line="11" column="39" selection-start-line="11" selection-start-column="39" selection-end-line="11" selection-end-column="39" />
              <folding>
                <element signature="e#0#6#0" expanded="true" />
              </folding>
            </state>
          </provider>
        </entry>
      </file>
      <file pinned="false" current-in-tab="false">
        <entry file="file://$PROJECT_DIR$/examples/rest_server.py">
          <provider selected="true" editor-type-id="text-editor">
            <state relative-caret-position="210">
              <caret line="14" column="39" selection-start-line="14" selection-start-column="39" selection-end-line="14" selection-end-column="39" />
              <folding>
                <element signature="e#0#11#0" expanded="true" />
              </folding>
            </state>
          </provider>
        </entry>
      </file>
      <file pinned="false" current-in-tab="false">
        <entry file="file://$PROJECT_DIR$/requirements.txt">
          <provider selected="true" editor-type-id="text-editor">
            <state>
              <caret column="13" selection-start-column="13" selection-end-column="13" />
>>>>>>> a8452d67
            </state>
          </provider>
        </entry>
      </file>
    </leaf>
  </component>
  <component name="FileTemplateManagerImpl">
    <option name="RECENT_TEMPLATES">
      <list>
        <option value="Python Script" />
      </list>
    </option>
  </component>
  <component name="FindInProjectRecents">
    <findStrings>
<<<<<<< HEAD
      <find>bareasgi</find>
=======
      <find>allow_origins</find>
      <find>allo_all</find>
>>>>>>> a8452d67
    </findStrings>
  </component>
  <component name="Git.Settings">
    <option name="RECENT_GIT_ROOT_PATH" value="$PROJECT_DIR$" />
  </component>
  <component name="IdeDocumentHistory">
    <option name="CHANGED_PATHS">
      <list>
        <option value="$PROJECT_DIR$/README.md" />
        <option value="$PROJECT_DIR$/MANIFEST.in" />
        <option value="$PROJECT_DIR$/pytest.ini" />
        <option value="$PROJECT_DIR$/requirements_dev.txt" />
        <option value="$PROJECT_DIR$/setup.cfg" />
        <option value="$PROJECT_DIR$/setup.py" />
<<<<<<< HEAD
        <option value="$PROJECT_DIR$/requirements_doc.txt" />
        <option value="$PROJECT_DIR$/docs/make.bat" />
        <option value="$PROJECT_DIR$/docs/Makefile" />
        <option value="$PROJECT_DIR$/docs/api.rst" />
        <option value="$PROJECT_DIR$/docs/conf.py" />
        <option value="$PROJECT_DIR$/docs/index.rst" />
=======
        <option value="$PROJECT_DIR$/src/bareasgi_cors/headers.py" />
        <option value="$PROJECT_DIR$/requirements.txt" />
        <option value="$PROJECT_DIR$/examples/web_server.py" />
        <option value="$PROJECT_DIR$/examples/rest_server.py" />
        <option value="$PROJECT_DIR$/src/bareasgi_cors/cors_provider.py" />
        <option value="$PROJECT_DIR$/src/bareasgi_cors/__init__.py" />
>>>>>>> a8452d67
      </list>
    </option>
  </component>
  <component name="ProjectFrameBounds" extendedState="6">
    <option name="x" value="1920" />
    <option name="width" value="1920" />
    <option name="height" value="1200" />
  </component>
  <component name="ProjectLevelVcsManager">
    <ConfirmationsSetting value="1" id="Add" />
  </component>
  <component name="ProjectView">
    <navigator proportions="" version="1">
      <autoscrollFromSource ProjectPane="true" />
      <foldersAlwaysOnTop value="true" />
    </navigator>
    <panes>
      <pane id="Scope" />
      <pane id="ProjectPane">
        <subPane>
          <expand>
            <path>
              <item name="bareasgi-cors" type="b2602c69:ProjectViewProjectNode" />
              <item name="bareasgi-cors" type="462c0819:PsiDirectoryNode" />
            </path>
            <path>
              <item name="bareasgi-cors" type="b2602c69:ProjectViewProjectNode" />
              <item name="bareasgi-cors" type="462c0819:PsiDirectoryNode" />
<<<<<<< HEAD
              <item name="docs" type="462c0819:PsiDirectoryNode" />
=======
              <item name="examples" type="462c0819:PsiDirectoryNode" />
>>>>>>> a8452d67
            </path>
            <path>
              <item name="bareasgi-cors" type="b2602c69:ProjectViewProjectNode" />
              <item name="bareasgi-cors" type="462c0819:PsiDirectoryNode" />
              <item name="src" type="462c0819:PsiDirectoryNode" />
            </path>
            <path>
              <item name="bareasgi-cors" type="b2602c69:ProjectViewProjectNode" />
              <item name="bareasgi-cors" type="462c0819:PsiDirectoryNode" />
              <item name="src" type="462c0819:PsiDirectoryNode" />
              <item name="bareasgi_cors" type="462c0819:PsiDirectoryNode" />
            </path>
          </expand>
          <select />
        </subPane>
      </pane>
    </panes>
  </component>
  <component name="PropertiesComponent">
    <property name="last_opened_file_path" value="$PROJECT_DIR$" />
    <property name="settings.editor.selected.configurable" value="com.jetbrains.python.configuration.PyActiveSdkModuleConfigurable" />
  </component>
  <component name="RunDashboard">
    <option name="ruleStates">
      <list>
        <RuleState>
          <option name="name" value="ConfigurationTypeDashboardGroupingRule" />
        </RuleState>
        <RuleState>
          <option name="name" value="StatusDashboardGroupingRule" />
        </RuleState>
      </list>
    </option>
  </component>
  <component name="RunManager" selected="Python.rest_server">
    <configuration name="rest_server" type="PythonConfigurationType" factoryName="Python" temporary="true">
      <module name="bareasgi_cors" />
      <option name="INTERPRETER_OPTIONS" value="" />
      <option name="PARENT_ENVS" value="true" />
      <envs>
        <env name="PYTHONUNBUFFERED" value="1" />
      </envs>
      <option name="SDK_HOME" value="" />
      <option name="WORKING_DIRECTORY" value="$PROJECT_DIR$/examples" />
      <option name="IS_MODULE_SDK" value="true" />
      <option name="ADD_CONTENT_ROOTS" value="true" />
      <option name="ADD_SOURCE_ROOTS" value="true" />
      <option name="SCRIPT_NAME" value="$PROJECT_DIR$/examples/rest_server.py" />
      <option name="PARAMETERS" value="" />
      <option name="SHOW_COMMAND_LINE" value="false" />
      <option name="EMULATE_TERMINAL" value="false" />
      <option name="MODULE_MODE" value="false" />
      <option name="REDIRECT_INPUT" value="false" />
      <option name="INPUT_FILE" value="" />
      <method v="2" />
    </configuration>
    <configuration name="web_server" type="PythonConfigurationType" factoryName="Python" temporary="true">
      <module name="bareasgi_cors" />
      <option name="INTERPRETER_OPTIONS" value="" />
      <option name="PARENT_ENVS" value="true" />
      <envs>
        <env name="PYTHONUNBUFFERED" value="1" />
      </envs>
      <option name="SDK_HOME" value="" />
      <option name="WORKING_DIRECTORY" value="$PROJECT_DIR$/examples" />
      <option name="IS_MODULE_SDK" value="true" />
      <option name="ADD_CONTENT_ROOTS" value="true" />
      <option name="ADD_SOURCE_ROOTS" value="true" />
      <option name="SCRIPT_NAME" value="$PROJECT_DIR$/examples/web_server.py" />
      <option name="PARAMETERS" value="" />
      <option name="SHOW_COMMAND_LINE" value="false" />
      <option name="EMULATE_TERMINAL" value="false" />
      <option name="MODULE_MODE" value="false" />
      <option name="REDIRECT_INPUT" value="false" />
      <option name="INPUT_FILE" value="" />
      <method v="2" />
    </configuration>
    <recent_temporary>
      <list>
        <item itemvalue="Python.rest_server" />
        <item itemvalue="Python.web_server" />
      </list>
    </recent_temporary>
  </component>
  <component name="SvnConfiguration">
    <configuration />
  </component>
  <component name="TaskManager">
    <task active="true" id="Default" summary="Default task">
      <changelist id="99e571a9-338a-4a04-ae5a-7b1257643c0b" name="Default Changelist" comment="" />
      <created>1548579389770</created>
      <option name="number" value="Default" />
      <option name="presentableId" value="Default" />
      <updated>1548579389770</updated>
    </task>
    <servers />
  </component>
  <component name="ToolWindowManager">
    <frame x="1920" y="0" width="1920" height="1200" extended-state="6" />
    <editor active="true" />
    <layout>
<<<<<<< HEAD
      <window_info content_ui="combo" id="Project" order="0" visible="true" weight="0.26505375" />
=======
      <window_info active="true" content_ui="combo" id="Project" order="0" visible="true" weight="0.26602563" />
>>>>>>> a8452d67
      <window_info id="Structure" order="1" side_tool="true" weight="0.25" />
      <window_info id="Favorites" order="2" side_tool="true" />
      <window_info anchor="bottom" id="Message" order="0" />
      <window_info anchor="bottom" id="Find" order="1" />
      <window_info anchor="bottom" id="Run" order="2" weight="0.32981783" />
      <window_info anchor="bottom" id="Debug" order="3" weight="0.4928092" />
      <window_info anchor="bottom" id="Cvs" order="4" weight="0.25" />
      <window_info anchor="bottom" id="Inspection" order="5" weight="0.4" />
      <window_info anchor="bottom" id="TODO" order="6" />
      <window_info anchor="bottom" id="Version Control" order="7" />
<<<<<<< HEAD
      <window_info active="true" anchor="bottom" id="Terminal" order="8" visible="true" weight="0.32998884" />
      <window_info anchor="bottom" id="Event Log" order="9" side_tool="true" />
      <window_info anchor="bottom" id="Python Console" order="10" />
=======
      <window_info anchor="bottom" id="Terminal" order="8" visible="true" weight="0.32502398" />
      <window_info anchor="bottom" id="Event Log" order="9" side_tool="true" />
      <window_info anchor="bottom" id="Python Console" order="10" />
      <window_info anchor="bottom" id="Docker" order="11" show_stripe_button="false" />
>>>>>>> a8452d67
      <window_info anchor="right" id="Commander" internal_type="SLIDING" order="0" type="SLIDING" weight="0.4" />
      <window_info anchor="right" id="Ant Build" order="1" weight="0.25" />
      <window_info anchor="right" content_ui="combo" id="Hierarchy" order="2" weight="0.25" />
      <window_info anchor="right" id="R Graphics" order="3" />
      <window_info anchor="right" id="R Packages" order="4" />
    </layout>
  </component>
  <component name="XDebuggerManager">
    <breakpoint-manager>
      <breakpoints>
        <line-breakpoint enabled="true" suspend="THREAD" type="python-line">
          <url>file://$PROJECT_DIR$/.venv/lib/python3.7/site-packages/bareasgi/http_instance.py</url>
          <line>79</line>
          <option name="timeStamp" value="16" />
        </line-breakpoint>
        <line-breakpoint enabled="true" suspend="THREAD" type="python-line">
          <url>file://$PROJECT_DIR$/.venv/lib/python3.7/site-packages/bareasgi/http_instance.py</url>
          <line>92</line>
          <option name="timeStamp" value="17" />
        </line-breakpoint>
      </breakpoints>
    </breakpoint-manager>
  </component>
  <component name="editorHistoryManager">
    <entry file="file://$PROJECT_DIR$/MANIFEST.in">
<<<<<<< HEAD
      <provider selected="true" editor-type-id="text-editor">
        <state relative-caret-position="19">
          <caret line="1" column="24" selection-start-line="1" selection-start-column="24" selection-end-line="1" selection-end-column="24" />
        </state>
      </provider>
    </entry>
    <entry file="file://$PROJECT_DIR$/src/bareasgi_cors/__init__.py">
=======
>>>>>>> a8452d67
      <provider selected="true" editor-type-id="text-editor">
        <state relative-caret-position="15">
          <caret line="1" column="24" selection-start-line="1" selection-start-column="24" selection-end-line="1" selection-end-column="24" />
        </state>
      </provider>
    </entry>
<<<<<<< HEAD
    <entry file="file://$PROJECT_DIR$/requirements_dev.txt">
      <provider selected="true" editor-type-id="text-editor">
        <state relative-caret-position="76">
          <caret line="4" selection-start-line="4" selection-end-line="4" />
        </state>
      </provider>
    </entry>
    <entry file="file://$PROJECT_DIR$/pytest.ini">
      <provider selected="true" editor-type-id="text-editor">
        <state relative-caret-position="95">
          <caret line="5" selection-start-line="5" selection-end-line="5" />
        </state>
      </provider>
    </entry>
    <entry file="file://$PROJECT_DIR$/setup.cfg">
      <provider selected="true" editor-type-id="text-editor">
        <state relative-caret-position="19">
          <caret line="1" column="13" selection-start-line="1" selection-start-column="13" selection-end-line="1" selection-end-column="13" />
        </state>
      </provider>
    </entry>
    <entry file="file://$PROJECT_DIR$/setup.py">
      <provider selected="true" editor-type-id="text-editor">
        <state relative-caret-position="782">
          <caret line="42" column="47" selection-start-line="42" selection-start-column="47" selection-end-line="42" selection-end-column="47" />
          <folding>
            <element signature="e#42#85#0" expanded="true" />
          </folding>
        </state>
      </provider>
    </entry>
    <entry file="file://$PROJECT_DIR$/requirements.txt">
      <provider selected="true" editor-type-id="text-editor">
        <state relative-caret-position="19">
          <caret line="1" selection-start-line="1" selection-end-line="1" />
        </state>
      </provider>
    </entry>
    <entry file="file://$PROJECT_DIR$/requirements_doc.txt">
      <provider selected="true" editor-type-id="text-editor">
        <state relative-caret-position="57">
          <caret line="3" selection-start-line="3" selection-end-line="3" />
        </state>
      </provider>
    </entry>
    <entry file="file://$PROJECT_DIR$/docs/make.bat">
      <provider selected="true" editor-type-id="text-editor">
        <state relative-caret-position="203">
          <caret line="11" column="28" selection-start-line="11" selection-start-column="28" selection-end-line="11" selection-end-column="28" />
        </state>
      </provider>
    </entry>
    <entry file="file://$PROJECT_DIR$/docs/Makefile">
      <provider selected="true" editor-type-id="text-editor">
        <state relative-caret-position="114">
          <caret line="6" column="24" selection-start-line="6" selection-start-column="16" selection-end-line="6" selection-end-column="24" />
        </state>
      </provider>
    </entry>
    <entry file="file://$PROJECT_DIR$/README.md">
      <provider selected="true" editor-type-id="split-provider[text-editor;markdown-preview-editor]">
        <state split_layout="SPLIT">
          <first_editor relative-caret-position="57">
            <caret line="3" selection-start-line="2" selection-end-line="3" />
          </first_editor>
          <second_editor />
        </state>
      </provider>
    </entry>
    <entry file="file://$PROJECT_DIR$/docs/api.rst">
      <provider selected="true" editor-type-id="restructured-text-editor" />
    </entry>
    <entry file="file://$PROJECT_DIR$/docs/conf.py">
      <provider selected="true" editor-type-id="text-editor">
        <state relative-caret-position="239">
          <caret line="179" column="27" selection-start-line="179" selection-start-column="27" selection-end-line="179" selection-end-column="27" />
        </state>
      </provider>
    </entry>
    <entry file="file://$PROJECT_DIR$/docs/index.rst">
      <provider selected="true" editor-type-id="restructured-text-editor" />
=======
    <entry file="file://$PROJECT_DIR$/README.md">
      <provider selected="true" editor-type-id="split-provider[text-editor;markdown-preview-editor]">
        <state split_layout="SPLIT">
          <first_editor relative-caret-position="45">
            <caret line="3" selection-start-line="3" selection-end-line="3" />
          </first_editor>
          <second_editor />
        </state>
      </provider>
    </entry>
    <entry file="file://$PROJECT_DIR$/requirements_dev.txt">
      <provider selected="true" editor-type-id="text-editor">
        <state relative-caret-position="60">
          <caret line="4" selection-start-line="4" selection-end-line="4" />
        </state>
      </provider>
    </entry>
    <entry file="file://$PROJECT_DIR$/pytest.ini">
      <provider selected="true" editor-type-id="text-editor">
        <state relative-caret-position="75">
          <caret line="5" selection-start-line="5" selection-end-line="5" />
        </state>
      </provider>
    </entry>
    <entry file="file://$PROJECT_DIR$/setup.cfg">
      <provider selected="true" editor-type-id="text-editor">
        <state relative-caret-position="15">
          <caret line="1" column="13" selection-start-line="1" selection-start-column="13" selection-end-line="1" selection-end-column="13" />
        </state>
      </provider>
    </entry>
    <entry file="file://$PROJECT_DIR$/setup.py">
      <provider selected="true" editor-type-id="text-editor">
        <state relative-caret-position="414">
          <caret line="42" column="47" selection-start-line="42" selection-start-column="47" selection-end-line="42" selection-end-column="47" />
          <folding>
            <element signature="e#42#85#0" expanded="true" />
          </folding>
        </state>
      </provider>
    </entry>
    <entry file="file://$PROJECT_DIR$/.venv/lib/python3.7/site-packages/bareasgi/types.py">
      <provider selected="true" editor-type-id="text-editor">
        <state relative-caret-position="225">
          <caret line="18" selection-start-line="18" selection-end-line="18" />
        </state>
      </provider>
    </entry>
    <entry file="file://$PROJECT_DIR$/.gitignore">
      <provider selected="true" editor-type-id="text-editor">
        <state relative-caret-position="285">
          <caret line="19" column="6" lean-forward="true" selection-start-line="19" selection-start-column="6" selection-end-line="19" selection-end-column="6" />
        </state>
      </provider>
    </entry>
    <entry file="file://$PROJECT_DIR$/.venv/lib/python3.7/site-packages/bareasgi/basic_router/http_router.py">
      <provider selected="true" editor-type-id="text-editor">
        <state relative-caret-position="-102">
          <folding>
            <element signature="e#0#47#0" expanded="true" />
          </folding>
        </state>
      </provider>
    </entry>
    <entry file="file://$PROJECT_DIR$/.venv/lib/python3.7/site-packages/bareasgi/instance.py">
      <provider selected="true" editor-type-id="text-editor">
        <state relative-caret-position="240">
          <caret line="27" selection-start-line="27" selection-end-line="27" />
        </state>
      </provider>
    </entry>
    <entry file="file://$PROJECT_DIR$/.venv/lib/python3.7/site-packages/bareasgi/application.py">
      <provider selected="true" editor-type-id="text-editor">
        <state relative-caret-position="328">
          <caret line="76" selection-start-line="76" selection-end-line="76" />
        </state>
      </provider>
    </entry>
    <entry file="file://$PROJECT_DIR$/src/bareasgi_cors/headers.py">
      <provider selected="true" editor-type-id="text-editor">
        <state relative-caret-position="407">
          <caret line="56" selection-start-line="56" selection-end-line="56" />
          <folding>
            <element signature="e#294#312#0" expanded="true" />
          </folding>
        </state>
      </provider>
    </entry>
    <entry file="file://$PROJECT_DIR$/.venv/lib/python3.7/site-packages/bareasgi/http_instance.py">
      <provider selected="true" editor-type-id="text-editor">
        <state relative-caret-position="333">
          <caret line="80" selection-start-line="80" selection-end-line="80" />
          <folding>
            <element signature="e#0#48#0" expanded="true" />
          </folding>
        </state>
      </provider>
    </entry>
    <entry file="file://$PROJECT_DIR$/requirements.txt">
      <provider selected="true" editor-type-id="text-editor">
        <state>
          <caret column="13" selection-start-column="13" selection-end-column="13" />
        </state>
      </provider>
    </entry>
    <entry file="file://$PROJECT_DIR$/examples/web_server.py">
      <provider selected="true" editor-type-id="text-editor">
        <state relative-caret-position="165">
          <caret line="11" column="39" selection-start-line="11" selection-start-column="39" selection-end-line="11" selection-end-column="39" />
          <folding>
            <element signature="e#0#6#0" expanded="true" />
          </folding>
        </state>
      </provider>
    </entry>
    <entry file="file://$PROJECT_DIR$/examples/rest_server.py">
      <provider selected="true" editor-type-id="text-editor">
        <state relative-caret-position="210">
          <caret line="14" column="39" selection-start-line="14" selection-start-column="39" selection-end-line="14" selection-end-column="39" />
          <folding>
            <element signature="e#0#11#0" expanded="true" />
          </folding>
        </state>
      </provider>
    </entry>
    <entry file="file://$PROJECT_DIR$/src/bareasgi_cors/cors_provider.py">
      <provider selected="true" editor-type-id="text-editor">
        <state relative-caret-position="512">
          <caret line="201" column="22" lean-forward="true" selection-start-line="201" selection-start-column="22" selection-end-line="201" selection-end-column="22" />
          <folding>
            <element signature="e#0#55#0" expanded="true" />
          </folding>
        </state>
      </provider>
    </entry>
    <entry file="file://$PROJECT_DIR$/src/bareasgi_cors/__init__.py">
      <provider selected="true" editor-type-id="text-editor">
        <state>
          <caret column="20" selection-start-column="20" selection-end-column="20" />
        </state>
      </provider>
>>>>>>> a8452d67
    </entry>
  </component>
</project><|MERGE_RESOLUTION|>--- conflicted
+++ resolved
@@ -2,13 +2,9 @@
 <project version="4">
   <component name="ChangeListManager">
     <list default="true" id="99e571a9-338a-4a04-ae5a-7b1257643c0b" name="Default Changelist" comment="">
-<<<<<<< HEAD
       <change beforePath="$PROJECT_DIR$/.idea/bareasgi_cors.iml" beforeDir="false" afterPath="$PROJECT_DIR$/.idea/bareasgi_cors.iml" afterDir="false" />
       <change beforePath="$PROJECT_DIR$/.idea/misc.xml" beforeDir="false" afterPath="$PROJECT_DIR$/.idea/misc.xml" afterDir="false" />
       <change beforePath="$PROJECT_DIR$/.idea/workspace.xml" beforeDir="false" afterPath="$PROJECT_DIR$/.idea/workspace.xml" afterDir="false" />
-=======
-      <change beforePath="$PROJECT_DIR$/src/bareasgi_cors/__init__.py" beforeDir="false" afterPath="$PROJECT_DIR$/src/bareasgi_cors/__init__.py" afterDir="false" />
->>>>>>> a8452d67
     </list>
     <option name="EXCLUDED_CONVERTED_TO_IGNORED" value="true" />
     <option name="SHOW_DIALOG" value="false" />
@@ -19,31 +15,16 @@
   <component name="FileEditorManager">
     <leaf>
       <file pinned="false" current-in-tab="false">
-<<<<<<< HEAD
         <entry file="file://$PROJECT_DIR$/requirements_doc.txt">
           <provider selected="true" editor-type-id="text-editor">
             <state relative-caret-position="57">
               <caret line="3" selection-start-line="3" selection-end-line="3" />
-=======
-        <entry file="file://$PROJECT_DIR$/src/bareasgi_cors/cors_provider.py">
-          <provider selected="true" editor-type-id="text-editor">
-            <state relative-caret-position="512">
-              <caret line="201" column="22" lean-forward="true" selection-start-line="201" selection-start-column="22" selection-end-line="201" selection-end-column="22" />
-              <folding>
-                <element signature="e#0#55#0" expanded="true" />
-              </folding>
->>>>>>> a8452d67
-            </state>
-          </provider>
-        </entry>
-      </file>
-<<<<<<< HEAD
+            </state>
+          </provider>
+        </entry>
+      </file>
       <file pinned="false" current-in-tab="false">
         <entry file="file://$PROJECT_DIR$/docs/make.bat">
-=======
-      <file pinned="false" current-in-tab="true">
-        <entry file="file://$PROJECT_DIR$/src/bareasgi_cors/__init__.py">
->>>>>>> a8452d67
           <provider selected="true" editor-type-id="text-editor">
             <state relative-caret-position="203">
               <caret line="11" column="28" selection-start-line="11" selection-start-column="28" selection-end-line="11" selection-end-column="28" />
@@ -52,7 +33,6 @@
         </entry>
       </file>
       <file pinned="false" current-in-tab="false">
-<<<<<<< HEAD
         <entry file="file://$PROJECT_DIR$/docs/Makefile">
           <provider selected="true" editor-type-id="text-editor">
             <state relative-caret-position="114">
@@ -88,36 +68,6 @@
                 <caret line="3" selection-start-line="2" selection-end-line="3" />
               </first_editor>
               <second_editor />
-=======
-        <entry file="file://$PROJECT_DIR$/examples/web_server.py">
-          <provider selected="true" editor-type-id="text-editor">
-            <state relative-caret-position="165">
-              <caret line="11" column="39" selection-start-line="11" selection-start-column="39" selection-end-line="11" selection-end-column="39" />
-              <folding>
-                <element signature="e#0#6#0" expanded="true" />
-              </folding>
-            </state>
-          </provider>
-        </entry>
-      </file>
-      <file pinned="false" current-in-tab="false">
-        <entry file="file://$PROJECT_DIR$/examples/rest_server.py">
-          <provider selected="true" editor-type-id="text-editor">
-            <state relative-caret-position="210">
-              <caret line="14" column="39" selection-start-line="14" selection-start-column="39" selection-end-line="14" selection-end-column="39" />
-              <folding>
-                <element signature="e#0#11#0" expanded="true" />
-              </folding>
-            </state>
-          </provider>
-        </entry>
-      </file>
-      <file pinned="false" current-in-tab="false">
-        <entry file="file://$PROJECT_DIR$/requirements.txt">
-          <provider selected="true" editor-type-id="text-editor">
-            <state>
-              <caret column="13" selection-start-column="13" selection-end-column="13" />
->>>>>>> a8452d67
             </state>
           </provider>
         </entry>
@@ -133,12 +83,7 @@
   </component>
   <component name="FindInProjectRecents">
     <findStrings>
-<<<<<<< HEAD
       <find>bareasgi</find>
-=======
-      <find>allow_origins</find>
-      <find>allo_all</find>
->>>>>>> a8452d67
     </findStrings>
   </component>
   <component name="Git.Settings">
@@ -153,21 +98,12 @@
         <option value="$PROJECT_DIR$/requirements_dev.txt" />
         <option value="$PROJECT_DIR$/setup.cfg" />
         <option value="$PROJECT_DIR$/setup.py" />
-<<<<<<< HEAD
         <option value="$PROJECT_DIR$/requirements_doc.txt" />
         <option value="$PROJECT_DIR$/docs/make.bat" />
         <option value="$PROJECT_DIR$/docs/Makefile" />
         <option value="$PROJECT_DIR$/docs/api.rst" />
         <option value="$PROJECT_DIR$/docs/conf.py" />
         <option value="$PROJECT_DIR$/docs/index.rst" />
-=======
-        <option value="$PROJECT_DIR$/src/bareasgi_cors/headers.py" />
-        <option value="$PROJECT_DIR$/requirements.txt" />
-        <option value="$PROJECT_DIR$/examples/web_server.py" />
-        <option value="$PROJECT_DIR$/examples/rest_server.py" />
-        <option value="$PROJECT_DIR$/src/bareasgi_cors/cors_provider.py" />
-        <option value="$PROJECT_DIR$/src/bareasgi_cors/__init__.py" />
->>>>>>> a8452d67
       </list>
     </option>
   </component>
@@ -196,11 +132,7 @@
             <path>
               <item name="bareasgi-cors" type="b2602c69:ProjectViewProjectNode" />
               <item name="bareasgi-cors" type="462c0819:PsiDirectoryNode" />
-<<<<<<< HEAD
               <item name="docs" type="462c0819:PsiDirectoryNode" />
-=======
-              <item name="examples" type="462c0819:PsiDirectoryNode" />
->>>>>>> a8452d67
             </path>
             <path>
               <item name="bareasgi-cors" type="b2602c69:ProjectViewProjectNode" />
@@ -302,11 +234,7 @@
     <frame x="1920" y="0" width="1920" height="1200" extended-state="6" />
     <editor active="true" />
     <layout>
-<<<<<<< HEAD
       <window_info content_ui="combo" id="Project" order="0" visible="true" weight="0.26505375" />
-=======
-      <window_info active="true" content_ui="combo" id="Project" order="0" visible="true" weight="0.26602563" />
->>>>>>> a8452d67
       <window_info id="Structure" order="1" side_tool="true" weight="0.25" />
       <window_info id="Favorites" order="2" side_tool="true" />
       <window_info anchor="bottom" id="Message" order="0" />
@@ -317,16 +245,9 @@
       <window_info anchor="bottom" id="Inspection" order="5" weight="0.4" />
       <window_info anchor="bottom" id="TODO" order="6" />
       <window_info anchor="bottom" id="Version Control" order="7" />
-<<<<<<< HEAD
       <window_info active="true" anchor="bottom" id="Terminal" order="8" visible="true" weight="0.32998884" />
       <window_info anchor="bottom" id="Event Log" order="9" side_tool="true" />
       <window_info anchor="bottom" id="Python Console" order="10" />
-=======
-      <window_info anchor="bottom" id="Terminal" order="8" visible="true" weight="0.32502398" />
-      <window_info anchor="bottom" id="Event Log" order="9" side_tool="true" />
-      <window_info anchor="bottom" id="Python Console" order="10" />
-      <window_info anchor="bottom" id="Docker" order="11" show_stripe_button="false" />
->>>>>>> a8452d67
       <window_info anchor="right" id="Commander" internal_type="SLIDING" order="0" type="SLIDING" weight="0.4" />
       <window_info anchor="right" id="Ant Build" order="1" weight="0.25" />
       <window_info anchor="right" content_ui="combo" id="Hierarchy" order="2" weight="0.25" />
@@ -352,7 +273,6 @@
   </component>
   <component name="editorHistoryManager">
     <entry file="file://$PROJECT_DIR$/MANIFEST.in">
-<<<<<<< HEAD
       <provider selected="true" editor-type-id="text-editor">
         <state relative-caret-position="19">
           <caret line="1" column="24" selection-start-line="1" selection-start-column="24" selection-end-line="1" selection-end-column="24" />
@@ -360,15 +280,12 @@
       </provider>
     </entry>
     <entry file="file://$PROJECT_DIR$/src/bareasgi_cors/__init__.py">
-=======
->>>>>>> a8452d67
       <provider selected="true" editor-type-id="text-editor">
         <state relative-caret-position="15">
           <caret line="1" column="24" selection-start-line="1" selection-start-column="24" selection-end-line="1" selection-end-column="24" />
         </state>
       </provider>
     </entry>
-<<<<<<< HEAD
     <entry file="file://$PROJECT_DIR$/requirements_dev.txt">
       <provider selected="true" editor-type-id="text-editor">
         <state relative-caret-position="76">
@@ -450,149 +367,6 @@
     </entry>
     <entry file="file://$PROJECT_DIR$/docs/index.rst">
       <provider selected="true" editor-type-id="restructured-text-editor" />
-=======
-    <entry file="file://$PROJECT_DIR$/README.md">
-      <provider selected="true" editor-type-id="split-provider[text-editor;markdown-preview-editor]">
-        <state split_layout="SPLIT">
-          <first_editor relative-caret-position="45">
-            <caret line="3" selection-start-line="3" selection-end-line="3" />
-          </first_editor>
-          <second_editor />
-        </state>
-      </provider>
-    </entry>
-    <entry file="file://$PROJECT_DIR$/requirements_dev.txt">
-      <provider selected="true" editor-type-id="text-editor">
-        <state relative-caret-position="60">
-          <caret line="4" selection-start-line="4" selection-end-line="4" />
-        </state>
-      </provider>
-    </entry>
-    <entry file="file://$PROJECT_DIR$/pytest.ini">
-      <provider selected="true" editor-type-id="text-editor">
-        <state relative-caret-position="75">
-          <caret line="5" selection-start-line="5" selection-end-line="5" />
-        </state>
-      </provider>
-    </entry>
-    <entry file="file://$PROJECT_DIR$/setup.cfg">
-      <provider selected="true" editor-type-id="text-editor">
-        <state relative-caret-position="15">
-          <caret line="1" column="13" selection-start-line="1" selection-start-column="13" selection-end-line="1" selection-end-column="13" />
-        </state>
-      </provider>
-    </entry>
-    <entry file="file://$PROJECT_DIR$/setup.py">
-      <provider selected="true" editor-type-id="text-editor">
-        <state relative-caret-position="414">
-          <caret line="42" column="47" selection-start-line="42" selection-start-column="47" selection-end-line="42" selection-end-column="47" />
-          <folding>
-            <element signature="e#42#85#0" expanded="true" />
-          </folding>
-        </state>
-      </provider>
-    </entry>
-    <entry file="file://$PROJECT_DIR$/.venv/lib/python3.7/site-packages/bareasgi/types.py">
-      <provider selected="true" editor-type-id="text-editor">
-        <state relative-caret-position="225">
-          <caret line="18" selection-start-line="18" selection-end-line="18" />
-        </state>
-      </provider>
-    </entry>
-    <entry file="file://$PROJECT_DIR$/.gitignore">
-      <provider selected="true" editor-type-id="text-editor">
-        <state relative-caret-position="285">
-          <caret line="19" column="6" lean-forward="true" selection-start-line="19" selection-start-column="6" selection-end-line="19" selection-end-column="6" />
-        </state>
-      </provider>
-    </entry>
-    <entry file="file://$PROJECT_DIR$/.venv/lib/python3.7/site-packages/bareasgi/basic_router/http_router.py">
-      <provider selected="true" editor-type-id="text-editor">
-        <state relative-caret-position="-102">
-          <folding>
-            <element signature="e#0#47#0" expanded="true" />
-          </folding>
-        </state>
-      </provider>
-    </entry>
-    <entry file="file://$PROJECT_DIR$/.venv/lib/python3.7/site-packages/bareasgi/instance.py">
-      <provider selected="true" editor-type-id="text-editor">
-        <state relative-caret-position="240">
-          <caret line="27" selection-start-line="27" selection-end-line="27" />
-        </state>
-      </provider>
-    </entry>
-    <entry file="file://$PROJECT_DIR$/.venv/lib/python3.7/site-packages/bareasgi/application.py">
-      <provider selected="true" editor-type-id="text-editor">
-        <state relative-caret-position="328">
-          <caret line="76" selection-start-line="76" selection-end-line="76" />
-        </state>
-      </provider>
-    </entry>
-    <entry file="file://$PROJECT_DIR$/src/bareasgi_cors/headers.py">
-      <provider selected="true" editor-type-id="text-editor">
-        <state relative-caret-position="407">
-          <caret line="56" selection-start-line="56" selection-end-line="56" />
-          <folding>
-            <element signature="e#294#312#0" expanded="true" />
-          </folding>
-        </state>
-      </provider>
-    </entry>
-    <entry file="file://$PROJECT_DIR$/.venv/lib/python3.7/site-packages/bareasgi/http_instance.py">
-      <provider selected="true" editor-type-id="text-editor">
-        <state relative-caret-position="333">
-          <caret line="80" selection-start-line="80" selection-end-line="80" />
-          <folding>
-            <element signature="e#0#48#0" expanded="true" />
-          </folding>
-        </state>
-      </provider>
-    </entry>
-    <entry file="file://$PROJECT_DIR$/requirements.txt">
-      <provider selected="true" editor-type-id="text-editor">
-        <state>
-          <caret column="13" selection-start-column="13" selection-end-column="13" />
-        </state>
-      </provider>
-    </entry>
-    <entry file="file://$PROJECT_DIR$/examples/web_server.py">
-      <provider selected="true" editor-type-id="text-editor">
-        <state relative-caret-position="165">
-          <caret line="11" column="39" selection-start-line="11" selection-start-column="39" selection-end-line="11" selection-end-column="39" />
-          <folding>
-            <element signature="e#0#6#0" expanded="true" />
-          </folding>
-        </state>
-      </provider>
-    </entry>
-    <entry file="file://$PROJECT_DIR$/examples/rest_server.py">
-      <provider selected="true" editor-type-id="text-editor">
-        <state relative-caret-position="210">
-          <caret line="14" column="39" selection-start-line="14" selection-start-column="39" selection-end-line="14" selection-end-column="39" />
-          <folding>
-            <element signature="e#0#11#0" expanded="true" />
-          </folding>
-        </state>
-      </provider>
-    </entry>
-    <entry file="file://$PROJECT_DIR$/src/bareasgi_cors/cors_provider.py">
-      <provider selected="true" editor-type-id="text-editor">
-        <state relative-caret-position="512">
-          <caret line="201" column="22" lean-forward="true" selection-start-line="201" selection-start-column="22" selection-end-line="201" selection-end-column="22" />
-          <folding>
-            <element signature="e#0#55#0" expanded="true" />
-          </folding>
-        </state>
-      </provider>
-    </entry>
-    <entry file="file://$PROJECT_DIR$/src/bareasgi_cors/__init__.py">
-      <provider selected="true" editor-type-id="text-editor">
-        <state>
-          <caret column="20" selection-start-column="20" selection-end-column="20" />
-        </state>
-      </provider>
->>>>>>> a8452d67
     </entry>
   </component>
 </project>